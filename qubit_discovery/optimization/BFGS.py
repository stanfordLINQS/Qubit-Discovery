from typing import Callable, Dict, Optional, Tuple, Union, List

import torch
from torch import Tensor

from SQcircuit import Circuit

from .truncation import assign_trunc_nums, test_convergence
from .utils import (
    init_records,
    update_record,
    save_results,
    RecordType
)

SQValType = Union[float, Tensor]
LossFunctionType = Callable[
    [Circuit],
    Tuple[Tensor, Dict[str, SQValType], Dict[str, SQValType]]
]


def run_BFGS(
    circuit: Circuit,
    circuit_code: str,
    loss_metric_function: LossFunctionType,
    name: str,
    num_eigenvalues: int,
<<<<<<< HEAD
    baseline_trunc_nums: List[int],
=======
>>>>>>> 038ae463
    total_trunc_num: int,
    save_loc: Optional[str] = None,
    bounds: Optional = None,
    lr: float = 1e3,
    max_iter: int = 100,
    tolerance: float = 1e-15,
    verbose: bool = False,
    save_intermediate_circuits: bool = True
) -> Tuple[Tensor, RecordType]:
    """Runs BFGS for a maximum of ``max_iter`` beginning with ``circuit`` using
    ``loss_metric_function``.

    Parameters
    ----------
        circuit:
            A circuit which has preliminary truncation numbers assigned, but
            not necessarily diagonalized.
        circuit_code:
            A string giving the type of the circuit.
        loss_metric_function:
            Loss function to optimize.
        name:
            Name identifying this run (e.g. seed, etc.)
        num_eigenvalues:
            Number of eigenvalues to calculate when diagonalizing.
        baseline_trunc_nums:
            Number of trunc nums to allocate for heuristic function.
        total_trunc_num:
            Maximum total truncation number to allocate.
        save_loc:
            Folder to save results in.
        bounds:
            Dictionary giving bounds for each element type.
        lr:
            Learning rate
        max_iter:
            Maximum number of iterations.
        tolerance:
            Minimum change each step must achieve to not terminate.
        verbose:
            Whether to print out progress.
        save_intermediate_circuits:
            Whether to save the circuit at each iteration.
    """
    params = torch.stack(circuit.parameters).clone()
    identity = torch.eye(params.size(0), dtype=torch.float64)
    H = identity

    circuit.diag(num_eigenvalues)
    # Get gradient and loss values to start with
    loss, loss_values, metric_values = loss_metric_function(circuit)
    loss_record, metric_record = init_records(
        circuit_code,
        loss_values,
        metric_values
    )

    def objective_func(cr: Circuit, x: Tensor, n_eigs: int):
        cr.parameters = x
        cr.diag(n_eigs)
        t_loss, _, _ = loss_metric_function(cr)

        return t_loss

    for iteration in range(max_iter):
        print(f"Iteration {iteration}")

        # Test if circuit has at least one harmonic mode
        if sum(circuit.omega != 0) > 0:
            circuit.set_trunc_nums(baseline_trunc_nums)
            circuit.diag(num_eigenvalues)
        assign_trunc_nums(circuit, total_trunc_num)
        circuit.diag(num_eigenvalues)
        converged, _ = test_convergence(circuit, eig_vec_idx=1)

        if not converged:
            print("Warning: Circuit did not converge")
            # TODO: ArXiv circuits that do not converge
            break

        total_loss, loss_values, metric_values = loss_metric_function(circuit)
        update_record(circuit, metric_record, metric_values)
        update_record(circuit, loss_record, loss_values)

        if save_loc:
            save_results(
                loss_record,
                metric_record,
                circuit,
                circuit_code,
                name,
                save_loc,
                'BFGS',
                save_intermediate_circuits=save_intermediate_circuits
            )

        loss = objective_func(circuit, params, num_eigenvalues)
        loss.backward()
        gradient = circuit.parameters_grad
        circuit.zero_parameters_grad()

        p = -torch.matmul(H, gradient)

        alpha = backtracking_line_search(
            circuit,
            objective_func,
            params,
            gradient,
            p,
            num_eigenvalues,
            bounds,
            lr=lr
        )
        delta_params = alpha * p

        params_next = (
                params + delta_params
        ).clone().detach().requires_grad_(True)

        loss_next = objective_func(circuit, params_next, num_eigenvalues)
        loss_next.backward()
        next_gradient = circuit.parameters_grad
        circuit.zero_parameters_grad()

        loss_diff = loss_next - loss
        loss_diff_ratio = torch.abs(loss_diff / (loss + 1e-30))

        if verbose:
            if iteration % 1 == 0:
                print(
                    f"i:{iteration}",
                    f"loss: {loss.detach().numpy()}",
                    f"loss_diff_ratio={loss_diff_ratio.detach().numpy()}",
                    f"alpha={alpha}"
                )

        if loss_diff_ratio < tolerance:
            break

        s = delta_params

        y = next_gradient - gradient

        rho = 1 / torch.dot(y, s)

        if rho.item() < 0:
            H = identity
        else:
            A = identity - rho * torch.matmul(s.unsqueeze(1), y.unsqueeze(0))
            B = identity - rho * torch.matmul(y.unsqueeze(1), s.unsqueeze(0))
            H = (
                    torch.matmul(A, torch.matmul(H, B))
                    + rho * torch.matmul(s.unsqueeze(1), s.unsqueeze(0))
            )

        params = params_next
        circuit.update()

    return params, loss_record


def not_param_in_bounds(params, bounds, circuit_element_types) -> bool:
    """
    Check whether a given set of parameters are within bounds.
    """
    for param_idx, param in enumerate(params):
        circuit_element_type = circuit_element_types[param_idx]
        lower_bound, upper_bound = bounds[circuit_element_type]
        if param < lower_bound or param > upper_bound:
            return True

    return False


def backtracking_line_search(
    circuit: Circuit,
    objective_func: Callable[[Circuit, Tensor, int], Tensor],
    params: torch.tensor,  # params at starting point
    gradient: torch.tensor,  # gradient at starting point
    p: torch.tensor,  # search direction,
    num_eigenvalues: int,
    bounds=None,
    lr=1.0,
    c=1e-45,
    rho=0.1
) -> float:
    """At end of line search, `circuit` will have its internal parameters set
    to ``params + alpha * p``.
    """
    alpha = lr
    circuit_elements = circuit.get_all_circuit_elements()
    circuit_element_types = [type(element) for element in circuit_elements]

    if bounds is not None:
        while (not_param_in_bounds(
                params + alpha * p,
                bounds,
                circuit_element_types
        )):
            alpha *= rho

    baseline_loss = objective_func(circuit, params, num_eigenvalues)
    while (
            objective_func(circuit, params + alpha * p, num_eigenvalues)
            > baseline_loss + c * alpha * torch.dot(p, gradient)
    ):
        alpha *= rho
    return alpha<|MERGE_RESOLUTION|>--- conflicted
+++ resolved
@@ -26,10 +26,7 @@
     loss_metric_function: LossFunctionType,
     name: str,
     num_eigenvalues: int,
-<<<<<<< HEAD
     baseline_trunc_nums: List[int],
-=======
->>>>>>> 038ae463
     total_trunc_num: int,
     save_loc: Optional[str] = None,
     bounds: Optional = None,

--- conflicted
+++ resolved
@@ -184,11 +184,11 @@
 
     return omega
 
-def partial_deriv_approx_flux(circuit: Circuit, 
-                              loop: Loop, 
+def partial_deriv_approx_flux(circuit: Circuit,
+                              loop: Loop,
                               delta=1e-6, # 0.001
                               symmetric=True) -> SQValType:
-    """ Calculates an approximation to the derivative of the first 
+    """ Calculates an approximation to the derivative of the first
     eigenfrequency of `circuit` with respect to the external flux through
     `loop`.
 
@@ -228,7 +228,7 @@
         return sqf.abs((omega10_plus - omega10_minus) / (2 * delta))
     else:
         return sqf.abs((omega10_plus - omega10) / (delta))
-    
+
 def flux_decoherence_approx(cr: Circuit) -> SQValType:
     """ Calculates the decoherence due to flux noise for the 0-1 transition,
     using the value calculated by `partial_deriv_approx_flux` to approximate
@@ -253,7 +253,7 @@
         delta=1e-6, # 0.01
         symmetric=True,
 ):
-    """ Calculates an approximation to the derivative of the first 
+    """ Calculates an approximation to the derivative of the first
     eigenfrequency of `circuit` with respect to the gate charge of
     the `charge_mode`th charge_mode.
 
@@ -273,18 +273,18 @@
     perturb_circ = copy(circuit)
     omega10 = (circuit.efreqs[1] - circuit.efreqs[0]) * 1e9
     charge_point = circuit.charge_islands[charge_mode - 1].chValue
-    
+
     perturb_circ.set_charge_offset(charge_mode, charge_point+delta)
     perturb_circ.diag(len(circuit.efreqs))
     omega10_plus = (perturb_circ.efreqs[1] - perturb_circ.efreqs[0]) * 1e9
-    
+
     if symmetric:
         perturb_circ.set_charge_offset(charge_mode, charge_point-delta)
         perturb_circ.diag(len(circuit.efreqs))
         omega10_minus = (perturb_circ.efreqs[1] - perturb_circ.efreqs[0]) * 1e9
-    
+
     perturb_circ.set_charge_offset(charge_mode, charge_point)
-    
+
     # When we change by ng we actually vary the gate charge by 2 * e * ng,
     # so need to include in denominator
     if symmetric:
@@ -305,7 +305,7 @@
     decay = sqf.array(0.0)
     for charge_island_idx in cr.charge_islands.keys():
         charge_mode = charge_island_idx + 1
-        
+
         # Convert to rad
         partial_omega = partial_deriv_approx_charge(cr, charge_mode) \
             * 2 * np.pi
@@ -329,7 +329,7 @@
 
 def copy_elements_list(elem_dict: OrderedDict):
     """ Creates a new element dictionary which has the same elements as
-    `elem_dict`. 
+    `elem_dict`.
 
     Parameters
     ----------
@@ -340,15 +340,15 @@
     new_elem_dict = OrderedDict()
     for edge in elem_dict:
         new_elem_dict[edge] = copy(elem_dict[edge])
-    
+
     return new_elem_dict
 
-def partial_deriv_approx_elem(circuit: Circuit, 
-                              edge, 
-                              el_idx: int, 
+def partial_deriv_approx_elem(circuit: Circuit,
+                              edge,
+                              el_idx: int,
                               delta=1e-6,  # 0.001
                               symmetric=True) -> SQValType:
-    """ Calculates an approximation to the derivative of the first 
+    """ Calculates an approximation to the derivative of the first
     eigenfrequency of `circuit` with respect to the element at
     `circuit.elements[edge][el_idx]`.
 
@@ -366,33 +366,33 @@
     """
     # Not yet tested for other types of elements; will need diferent scaling
     assert(type(circuit.elements[edge][el_idx]) is Junction)
-    
+
     omega10 = (circuit.efreqs[1] - circuit.efreqs[0]) * 1e9
-    
+
     new_elements = copy_elements_list(circuit.elements)
     el_unit = all_units[circuit.elements[edge][el_idx].unit]
     new_elements[edge][el_idx] = copy(new_elements[edge][el_idx])
-    set_elem_value(new_elements[edge][el_idx], 
+    set_elem_value(new_elements[edge][el_idx],
                    circuit.elements[edge][el_idx]._value + delta * el_unit)
-    
+
     perturb_circ = Circuit(new_elements)
     perturb_circ.set_trunc_nums(circuit.trunc_nums)
     perturb_circ.diag(len(circuit.efreqs))
     omega10_plus = (perturb_circ.efreqs[1] - perturb_circ.efreqs[0]) * 1e9
-    
+
     if symmetric:
         set_elem_value(new_elements[edge][el_idx],
                        circuit.elements[edge][el_idx]._value - delta * el_unit)
         perturb_circ.update()
         perturb_circ.diag(len(circuit.efreqs))
         omega10_minus = (perturb_circ.efreqs[1] - perturb_circ.efreqs[0]) * 1e9
-    
+
     if symmetric:
         return sqf.abs((omega10_plus - omega10_minus)/(2 * delta * el_unit))
     else:
         return sqf.abs((omega10_plus - omega10)/(delta * el_unit))
 
-def find_elem(cr: Circuit, 
+def find_elem(cr: Circuit,
               el: Element) -> Optional[Tuple[Tuple[int, int], int]]:
     """ Finds the index of `el` in the edge graph of `circuit`.
 
@@ -410,8 +410,8 @@
     return None
 
 def cc_decoherence_approx(cr: Circuit) -> SQValType:
-    """ Calculates the decoherence due to critic2al current noise for the 
-    0-1 transition, using the value calculated by `partial_deriv_approx_elem` 
+    """ Calculates the decoherence due to critic2al current noise for the
+    0-1 transition, using the value calculated by `partial_deriv_approx_elem`
     to approximate to calculate the partial derivative with respect to the
     Josephson energy.
 
@@ -442,7 +442,7 @@
         circuit:
             A Circuit object of SQcircuit specifying the qubit.
         t_type:
-            A string specifying the type of decoherence. It must be either 
+            A string specifying the type of decoherence. It must be either
             't1', 't2', or 't2_approx'.
         dec_type:
             A string specifying the channel of the decoherence time. It must be
@@ -475,15 +475,11 @@
     else:
         raise ValueError("t_type must be either 't1' or 't2' or 't2_approx")
 
-    
+
     for dec_type in dec_type_list:
         if t_type in ('t1', 't2'):
             gamma = gamma + circuit.dec_rate(dec_type, (0, 1))
         else:
             gamma = gamma + T2_proxy_funcs[dec_type](circuit)
 
-<<<<<<< HEAD
-    return omega
-=======
-    return 1 / gamma
->>>>>>> f0852c58
+    return 1 / gamma
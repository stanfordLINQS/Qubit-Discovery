--- conflicted
+++ resolved
@@ -1,12 +1,9 @@
 from typing import Any, Optional
 
 import dill as pickle
-<<<<<<< HEAD
 from SQcircuit import Capacitor, Circuit, Inductor, Junction
 from matplotlib import pyplot as plt
-=======
 from SQcircuit import Circuit
->>>>>>> e75d97c1
 
 
 def load_record(url: str) -> Any:

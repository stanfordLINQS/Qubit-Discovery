--- conflicted
+++ resolved
@@ -137,27 +137,6 @@
 
     if parameters['optim_type'] == "SGD":
         run_SGD(
-<<<<<<< HEAD
-            circuit,
-            parameters['circuit_code'],
-            lambda cr: loss_metric_function(
-                cr,
-                use_frequency_loss=parameters['losses']['frequency_loss'], 
-                use_anharmonicity_loss=parameters['losses']['anharmonicity_loss'],
-                use_flux_sensitivity_loss=parameters['losses']['flux_sensitivity_loss'], 
-                use_charge_sensitivity_loss=parameters['losses']['charge_sensitivity_loss'],
-                use_T1_loss=parameters['losses']['T1_loss'],
-                use_gate_loss=parameters['losses']['gate_loss']
-            ),
-            run_name,
-            parameters['num_eigenvalues'],
-            baseline_trunc_nums,
-            parameters['K'],
-            parameters['epochs'],
-            bounds,
-            record_folder,
-            save_intermediate_circuits=save_intermediate_circuits
-=======
             circuit=circuit,
             circuit_code=parameters['circuit_code'],
             loss_metric_function=my_loss_function,
@@ -168,35 +147,15 @@
             num_epochs=parameters['epochs'],
             save_loc=directory.get_records_dir(),
             save_intermediate_circuits=parameters['save-intermediate']
->>>>>>> e75d97c1
         )
     elif parameters['optim_type'] == "BFGS":
         run_BFGS(
-<<<<<<< HEAD
-            circuit,
-            parameters['circuit_code'],
-            lambda cr, master_use_grad=True: loss_metric_function(
-                cr,
-                use_frequency_loss=parameters['losses']['frequency_loss'], 
-                use_anharmonicity_loss=parameters['losses']['anharmonicity_loss'],
-                use_flux_sensitivity_loss=parameters['losses']['flux_sensitivity_loss'], 
-                use_charge_sensitivity_loss=parameters['losses']['charge_sensitivity_loss'],
-                use_T1_loss=parameters['losses']['T1_loss'],
-                use_gate_loss=parameters['losses']['gate_loss'],
-                master_use_grad=master_use_grad
-            ),
-            run_name,
-            parameters['num_eigenvalues'],
-            parameters['K'],
-            record_folder,
-=======
             circuit=circuit,
             circuit_code=parameters['circuit_code'],
             loss_metric_function=my_loss_function,
             name=parameters['name'] + '_' + str(parameters['seed']),
             num_eigenvalues=parameters['num_eigenvalues'],
             total_trunc_num=parameters['K'],
->>>>>>> e75d97c1
             bounds=bounds,
             save_loc=directory.get_records_dir(),
             max_iter=parameters['epochs'],

--- conflicted
+++ resolved
@@ -145,7 +145,6 @@
     # Run the optimizations.
     ############################################################################
 
-<<<<<<< HEAD
     if parameters['optim_type'] == "SGD":
         run_SGD(
             circuit=circuit,
@@ -159,22 +158,6 @@
             save_intermediate_circuits=parameters['save-intermediate']
         )
     elif parameters['optim_type'] == "BFGS":
-=======
-    if parameters['optim_type'] == 'SGD':
-        raise ValueError('SGD is currently deprecated.')
-        # run_SGD(
-        #     circuit=circuit,
-        #     circuit_code=parameters['circuit_code'],
-        #     loss_metric_function=my_loss_function,
-        #     num_eigenvalues=parameters['num_eigenvalues'],
-        #     baseline_trunc_nums=baseline_trunc_num,
-        #     total_trunc_num=parameters['K'],
-        #     num_epochs=parameters['epochs'],
-        #     save_loc=directory.get_records_dir(),
-        #     save_intermediate_circuits=parameters['save-intermediate']
-        # )
-    elif parameters['optim_type'] == 'BFGS':
->>>>>>> ca864dd0
         run_BFGS(
             circuit=circuit,
             loss_metric_function=my_loss_function,
@@ -184,11 +167,7 @@
             num_eigenvalues=parameters['num_eigenvalues'],
             identifier = f'{parameters["circuit_code"]}_{parameters["name"]}_{parameters["seed"]}_BFGS',
             save_loc=directory.get_records_dir(),
-<<<<<<< HEAD
             save_intermediate_circuits=parameters['save-intermediate']
-=======
-            save_intermediate_circuits=parameters['save-intermediate'],
->>>>>>> ca864dd0
         )
 
 

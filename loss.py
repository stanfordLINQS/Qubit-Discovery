--- conflicted
+++ resolved
@@ -35,17 +35,14 @@
     omega_i0 = circuit.efreqs[2:] - circuit.efreqs[0]
     x1 = alpha * (omega_i0 - 2 * omega_10) / omega_10
     x2 = alpha * (omega_i0 - omega_10) / omega_10
-<<<<<<< HEAD
+    x3 = alpha * omega_i0 / omega_10
     
+    anharmonicity = calculate_anharmonicity(circuit)
     if get_optim_mode():
-        return 2 * torch.sum(torch.exp(-torch.abs(x1)) + torch.exp(-torch.abs(x2))) + epsilon
-    else:
-        return 2 * np.sum(np.exp(-np.abs(x1)) + np.exp(-np.abs(x2))) + epsilon
-=======
-    x3 = alpha * omega_i0 / omega_10
-    anharmonicity = calculate_anharmonicity(circuit)
-    return 2 * torch.sum(torch.exp(-torch.abs(x1)) + torch.exp(-torch.abs(x2)) + torch.exp(-torch.abs(x3))) + epsilon, anharmonicity
->>>>>>> 6564f072
+        loss = 2 * torch.sum(torch.exp(-torch.abs(x1)) + torch.exp(-torch.abs(x2)) + torch.exp(-torch.abs(x3))) + epsilon
+    else:
+        loss = 2 * np.sum(np.exp(-np.abs(x1)) + np.exp(-np.abs(x2)) + np.exp(-np.abs(x3))) + epsilon
+    return loss, anharmonicity
 
 
 def T1_loss(circuit):
@@ -54,15 +51,11 @@
     Gamma_3 = circuit.dec_rate('quasiparticle', (0, 1))
     Gamma = Gamma_1 + Gamma_2 + Gamma_3
 
-<<<<<<< HEAD
     loss = Gamma ** 2
-    if get_optim_mode():
-        return loss
-    else:
-        return loss.item()
-=======
-    return Gamma ** 2, 1 / (Gamma ** 2)
->>>>>>> 6564f072
+    if not get_optim_mode():
+        loss = loss.item()
+
+    return loss, 1 / loss
 
 
 def flux_sensitivity_loss(
@@ -111,27 +104,11 @@
         loss = 0
 
     if loss_normalization:
-<<<<<<< HEAD
-        if get_optim_mode():
-            loss_frequency_init = frequency_loss(circuit).detach()
-            loss_anharmonicity_init = anharmonicity_loss(circuit).detach()
-            loss_T1_init = T1_loss(circuit).detach()
-            loss_flux_sensitivity_init = flux_sensitivity_loss(circuit)[0].detach()
-            loss_charge_sensitivity_init = charge_sensitivity_loss(circuit)[
-                0].detach()
-        else:
-            loss_frequency_init = frequency_loss(circuit)
-            loss_anharmonicity_init = anharmonicity_loss(circuit)
-            loss_T1_init = T1_loss(circuit)
-            loss_flux_sensitivity_init = flux_sensitivity_loss(circuit)[0]
-            loss_charge_sensitivity_init = charge_sensitivity_loss(circuit)[0]
-=======
         loss_frequency_init, _ = frequency_loss(circuit).detach()
         loss_anharmonicity_init, _ = anharmonicity_loss(circuit).detach()
         loss_T1_init, _ = T1_loss(circuit).detach()
         loss_flux_sensitivity_init, _ = flux_sensitivity_loss(circuit)
         loss_charge_sensitivity_init, _ = charge_sensitivity_loss(circuit)
->>>>>>> 6564f072
 
     # Calculate frequency
     with torch.set_grad_enabled(use_frequency_loss):

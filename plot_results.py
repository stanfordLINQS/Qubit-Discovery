# Optionally plot circuit spectrum if desired
# spectrum_optimal_circuit(loss_record, codename="Fluxonium")

from functions import lookup_codename, get_element_counts

import argparse
from matplotlib import pyplot as plt
import dill as pickle

# Assign keyword arguments
parser = argparse.ArgumentParser()
parser.add_argument("codenames")
parser.add_argument("id")
args = parser.parse_args()

# TODO: Consolidate following definition with that in loss.py
omega_target = 1 # GHz

codenames = ["JL", ]
num_runs = 1

def load_record(url):
    file = open(url, 'rb')
    record = pickle.load(file)
    file.close()
    return record

def get_optimal_key(loss_record, codename=None):
  optimal_loss = 1e100
  optimal_key = None

  for circuit, codename_key, _ in loss_record.keys():
    key = (circuit, codename_key, 'total_loss')
    print(f"keys: {loss_record.keys()}")
    print(f"key: {key}")
    print(f"values: {loss_record.values()}")
    print(f"lr: {loss_record[key]}")
    loss = loss_record[key][-1]
    if loss < optimal_loss and (codename in key or codename is None):
        optimal_loss = loss
        optimal_key = key

  return optimal_key

def plot_results(loss_record):
    plot_scheme = {'Transmon': 'b', 'Fluxonium': 'darkorange',
                   'JJJ': 'tab:purple', 'JJL': 'c', 'JLL': 'g'}

    fig, axs = plt.subplots(2, 3, figsize=(22, 11))

    # fig.suptitle('Scaling from N=2 to N=3 Inductive Elements')

    def plot_circuit_metrics(circuit, loss_record, codename, optimal_keys,
                             show_label=False):
        label = codename if show_label else None
        axs[0, 0].set_title(f'Total Loss')
        axs[1, 0].set_title(f'Frequency')
        axs[0, 1].set_title(f'Flux Sensitivity')
        axs[1, 1].set_title(f'Charge Sensitivity')
        axs[0, 2].set_title(f'Anharmonicity')
        axs[1, 2].set_title(r'$T_1$')

        axs[0, 0].set_yscale('log')
        axs[0, 1].set_yscale('log')
        axs[0, 2].set_yscale('log')
        axs[1, 0].set_yscale('log')
        axs[1, 1].set_yscale('log')
        axs[1, 2].set_yscale('log')
        key = (circuit, codename, 'total_loss')
        if key in optimal_keys:
            alpha = None
            linestyle = None
        else:
            alpha = 0.3
            linestyle = '--'

        axs[0, 0].plot(loss_record[(circuit, codename, 'total_loss')],
                       plot_scheme[codename], label=label, alpha=alpha,
                       linestyle=linestyle)
        axs[0, 0].legend(loc='upper right')
        axs[1, 0].plot(loss_record[(circuit, codename, 'omega')],
                       plot_scheme[codename], label=label, alpha=alpha,
                       linestyle=linestyle)
        axs[1, 0].legend(loc='lower right')
        axs[0, 1].plot(loss_record[(circuit, codename, 'flux_sensitivity')],
                       plot_scheme[codename], label=label, alpha=alpha,
                       linestyle=linestyle)
        axs[0, 1].legend(loc='upper right')
        axs[1, 1].plot(loss_record[(circuit, codename, 'charge_sensitivity')],
                       plot_scheme[codename], label=label, alpha=alpha,
                       linestyle=linestyle)
        axs[1, 1].legend(loc='center right')
        axs[0, 2].plot(loss_record[(circuit, codename, 'A')],
                       plot_scheme[codename], label=label, alpha=alpha,
                       linestyle=linestyle)
        axs[0, 2].legend(loc='upper right')
        axs[1, 2].plot(loss_record[(circuit, codename, 'T1')],
                       plot_scheme[codename], label=label, alpha=alpha,
                       linestyle=linestyle)
        axs[1, 2].legend(loc='lower left')

    axs[1, 0].axhline(y=omega_target, color='m', linestyle=':')
    axs[0, 2].axhline(y=22, color='m', linestyle=':')

    optimal_keys = [get_optimal_key(loss_record, codename=codename) for codename
                    in codenames]

    plotted_codenames = set()
    for key in loss_record.keys():
        circuit, codename, index = key
        show_label = False
        junction_count, inductor_count, _ = get_element_counts(circuit)
        codename = lookup_codename(junction_count, inductor_count)
        if codename not in plotted_codenames:
            show_label = True
            plotted_codenames.add(codename)
        plot_circuit_metrics(circuit, loss_record, codename, optimal_keys,
                             show_label=show_label)

    plt.savefig('/home/mckeehan/sqcircuit/Qubit-Discovery/results/output.png')

def main():
<<<<<<< HEAD
    circuit_codes = args.codenames
    count = int(args.count)
    for
    loss_record = load_loss_record('/home/mckeehan/sqcircuit/Qubit-Discovery/results/loss_record.pickle')
    plot_results(loss_record)
=======
    loss_record = load_record('/home/mckeehan/sqcircuit/Qubit-Discovery/results/loss_record.pickle')
    metric_record = load_record('/home/mckeehan/sqcircuit/Qubit-Discovery/results/metric_record.pickle')
    plot_results(metric_record)
>>>>>>> f0f81318


if __name__ == "__main__":
    main()<|MERGE_RESOLUTION|>--- conflicted
+++ resolved
@@ -9,15 +9,12 @@
 
 # Assign keyword arguments
 parser = argparse.ArgumentParser()
-parser.add_argument("codenames")
-parser.add_argument("id")
+parser.add_argument('-c', '--codenames', type=str, required=True)
+parser.add_argument("num_runs")
 args = parser.parse_args()
 
 # TODO: Consolidate following definition with that in loss.py
 omega_target = 1 # GHz
-
-codenames = ["JL", ]
-num_runs = 1
 
 def load_record(url):
     file = open(url, 'rb')
@@ -29,20 +26,25 @@
   optimal_loss = 1e100
   optimal_key = None
 
-  for circuit, codename_key, _ in loss_record.keys():
+  # Temporary hacky fix to extrapolate codes to codenames
+  if codename == "JJ":
+      codename = "Transmon"
+  elif codename == "JL":
+      codename = "Fluxonium"
+
+  for circuit, codename_key, l in loss_record.keys():
     key = (circuit, codename_key, 'total_loss')
-    print(f"keys: {loss_record.keys()}")
+    loss = loss_record[key][-1]
+    print(f"Loss: {loss}")
+    print(f"codename: {codename}")
     print(f"key: {key}")
-    print(f"values: {loss_record.values()}")
-    print(f"lr: {loss_record[key]}")
-    loss = loss_record[key][-1]
     if loss < optimal_loss and (codename in key or codename is None):
         optimal_loss = loss
         optimal_key = key
 
   return optimal_key
 
-def plot_results(loss_record):
+def plot_results(loss_record, circuit_codes):
     plot_scheme = {'Transmon': 'b', 'Fluxonium': 'darkorange',
                    'JJJ': 'tab:purple', 'JJL': 'c', 'JLL': 'g'}
 
@@ -67,12 +69,15 @@
         axs[1, 1].set_yscale('log')
         axs[1, 2].set_yscale('log')
         key = (circuit, codename, 'total_loss')
+        print(f"optimal keys: {optimal_keys}")
         if key in optimal_keys:
             alpha = None
             linestyle = None
+            print("optimal")
         else:
             alpha = 0.3
             linestyle = '--'
+            print('non-optimal')
 
         axs[0, 0].plot(loss_record[(circuit, codename, 'total_loss')],
                        plot_scheme[codename], label=label, alpha=alpha,
@@ -103,7 +108,7 @@
     axs[0, 2].axhline(y=22, color='m', linestyle=':')
 
     optimal_keys = [get_optimal_key(loss_record, codename=codename) for codename
-                    in codenames]
+                    in circuit_codes]
 
     plotted_codenames = set()
     for key in loss_record.keys():
@@ -114,23 +119,28 @@
         if codename not in plotted_codenames:
             show_label = True
             plotted_codenames.add(codename)
+        print("plot")
         plot_circuit_metrics(circuit, loss_record, codename, optimal_keys,
                              show_label=show_label)
 
-    plt.savefig('/home/mckeehan/sqcircuit/Qubit-Discovery/results/output.png')
+    # plt.savefig('/home/mckeehan/sqcircuit/Qubit-Discovery/results/output.png')
+    plt.savefig('/Users/seshat/Laboratory/SQcircuit_dev/circuit_exploration/results/metric_record.png')
 
 def main():
-<<<<<<< HEAD
-    circuit_codes = args.codenames
-    count = int(args.count)
-    for
-    loss_record = load_loss_record('/home/mckeehan/sqcircuit/Qubit-Discovery/results/loss_record.pickle')
-    plot_results(loss_record)
-=======
-    loss_record = load_record('/home/mckeehan/sqcircuit/Qubit-Discovery/results/loss_record.pickle')
-    metric_record = load_record('/home/mckeehan/sqcircuit/Qubit-Discovery/results/metric_record.pickle')
-    plot_results(metric_record)
->>>>>>> f0f81318
+    circuit_codes = [code for code in args.codenames.split(',')]
+    print(f"circuit_codes: {circuit_codes}")
+    num_runs = int(args.num_runs)
+    aggregate_loss_record = {}
+    aggregate_metric_record = {}
+    for codename in circuit_codes:
+        for id in range(num_runs):
+            loss_record = load_record(f'/Users/seshat/Laboratory/SQcircuit_dev/circuit_exploration/results/loss_record_{codename}_{id}.pickle')
+            metric_record = load_record(
+                f'/Users/seshat/Laboratory/SQcircuit_dev/circuit_exploration/results/metric_record_{codename}_{id}.pickle')
+            aggregate_loss_record.update(loss_record)
+            aggregate_metric_record.update(metric_record)
+    # plot_results(aggregate_loss_record)
+    plot_results(aggregate_metric_record, circuit_codes)
 
 
 if __name__ == "__main__":

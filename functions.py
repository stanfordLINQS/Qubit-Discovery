"""Contains helper functions used in remainder of code."""

from copy import copy
import numpy as np
import torch

import dill as pickle
from numpy import ndarray
from SQcircuit import Circuit, CircuitSampler
from SQcircuit.elements import Capacitor, Inductor, Junction, Loop
from SQcircuit.settings import get_optim_mode
from typing import Tuple

from settings import RESULTS_DIR

# TEMP
import psutil

# Helper functions

def first_resonant_frequency(circuit):
    """Calculates resonant frequency of first excited eigenstate in circuit."""
    omega = circuit.efreqs[1] - circuit.efreqs[0]
    return omega


def calculate_anharmonicity(circuit):
    """Calculates anharmonicity (ratio between first and second energy
    eigenvalue spacings)."""
    return (circuit.efreqs[2] - circuit.efreqs[1]) / \
           (circuit.efreqs[1] - circuit.efreqs[0])


def charge_sensitivity(circuit, test_circuit, epsilon=1e-14):
    """Returns the charge sensitivity of the circuit for all charge islands.
    Designed to account for entire charge spectrum, to account for charge drift
    (as opposed to e.g. flux sensitivity, which considers perturbations around
    flux operation point)."""

    # Edge case: For circuit with no charge modes, assign zero sensitivity
    if sum(circuit.omega == 0) == 0:
        if get_optim_mode():
            return torch.as_tensor(epsilon)
        else:
            return epsilon

    c_0 = circuit.efreqs[1] - circuit.efreqs[0]
    # new_circuit = copy(circuit)
    # For each mode, if charge mode exists then set gate charge to obtain
    # minimum frequency
    for charge_island_idx in test_circuit.charge_islands.keys():
        charge_mode = charge_island_idx + 1
        # Set gate charge to 0.5 in each mode
        # (to extremize relative to n_g=0)
        test_circuit.set_charge_offset(charge_mode, 0.5)

    test_circuit.diag(len(circuit.efreqs))
    c_delta = test_circuit.efreqs[1] - test_circuit.efreqs[0]

    for charge_island_idx in test_circuit.charge_islands.keys():
        charge_mode = charge_island_idx + 1
        # Reset charge modes in test circuit
        test_circuit.set_charge_offset(charge_mode, 0.)

    if get_optim_mode():
        return torch.abs((c_delta - c_0) / ((c_delta + c_0) / 2))
    else:
        return np.abs((c_delta - c_0) / ((c_delta + c_0) / 2))


def flux_sensitivity(
        circuit,
        test_circuit,
        flux_point=0.5,
        delta=0.01
):
    """Return the flux sensitivity of the circuit around half flux quantum."""
    # NOTE: Instead of passing in `test_circuit`, originally tried to call
    # `new_circuit = copy(circuit)`. However, had an issue with PyTorch
    # retaining the intermediate gradient and leading to RAM accumulation.

    # Issue seems to disappear when using a single circuit copy for all
    # subsequent perturbations (ex. testing different charge/flux values).
    f_0 = circuit.efreqs[1] - circuit.efreqs[0]

    # new_circuit = copy(circuit)
    new_loop = Loop()
    new_loop.set_flux(flux_point + delta)
<<<<<<< HEAD
    new_circuit.loops[0] = new_loop
    _, _ = new_circuit.diag(len(circuit.efreqs))
    f_delta = new_circuit.efreqs[1] - new_circuit.efreqs[0]

    if get_optim_mode():
        S = torch.abs((f_delta - f_0) / f_0)
    else:
        S = np.abs((f_delta - f_0) / f_0)
=======
    test_circuit.loops[0] = new_loop
    test_circuit.diag(len(circuit.efreqs))
    f_delta = test_circuit.efreqs[1] - test_circuit.efreqs[0]
    test_circuit.loops[0].set_flux(flux_point)
>>>>>>> 6564f072

    return torch.abs((f_delta - f_0) / f_0)


def get_reshaped_eigvec(
        circuit: Circuit,
        eig_vec_idx: int,
) -> Tuple[ndarray, ndarray, ndarray]:
    """Return the eigenvec, index1_eigenvec and index2_eigenvec part of
  the eigenvectors."""

    assert len(circuit._efreqs) != 0, "circuit should be diagonalizecd first."

    # Reshape eigenvector dimensions to correspond to individual modes
    eigenvector = np.array(circuit._evecs[eig_vec_idx].detach().numpy())
    eigenvector_reshaped = np.reshape(eigenvector, circuit.m)

    # Extract maximum magnitudes of eigenvector entries along each mode axis
    mode_2_magnitudes = np.amax(np.abs(eigenvector_reshaped) ** 2, axis=1)
    offset_idx = np.argmax(mode_2_magnitudes)
    mode_1_magnitudes = np.abs(eigenvector_reshaped[offset_idx, :]) ** 2
    eigvec_mag = np.abs(eigenvector) ** 2

    return eigvec_mag, mode_1_magnitudes, mode_2_magnitudes


def reset_charge_modes(circuit):
    """Sets gate charge of all charge degrees of freedom to zero."""
    default_n_g = 0.0
    if sum(circuit.omega == 0) == 0:
        return
    else:
        for charge_island_idx in circuit.charge_islands.keys():
            charge_mode = charge_island_idx + 1
            circuit.set_charge_offset(charge_mode, default_n_g)


def create_sampler(N, capacitor_range, inductor_range, junction_range):
    """Initializes circuit sampler object within specified parameter range."""
    circuit_sampler = CircuitSampler(N)
    circuit_sampler.capacitor_range = capacitor_range
    circuit_sampler.inductor_range = inductor_range
    circuit_sampler.junction_range = junction_range
    return circuit_sampler


def print_new_circuit_sampled_message(total_l=131):
    message = "NEW CIRCUIT SAMPLED"
    print(total_l * "*")
    print(total_l * "*")
    print("*" + (total_l - 2) * " " + "*")
    print("*" + int((total_l - len(message) - 2) / 2) * " " + message
          + int((total_l - len(message) - 2) / 2) * " " + "*")
    print("*" + (total_l - 2) * " " + "*")
    print(+ total_l * "*")
    print(total_l * "*")


def flatten(l):
    """Converts array of arrays into single contiguous one-dimensional array."""
    return [item for sublist in l for item in sublist]


def get_element_counts(circuit):
    """Gets counts of each type of circuit element."""
    inductor_count = sum([type(xi) is Inductor for xi in
                          flatten(list(circuit.elements.values()))])
    junction_count = sum([type(xi) is Junction for xi in
                          flatten(list(circuit.elements.values()))])
    capacitor_count = sum([type(xi) is Capacitor for xi in
                           flatten(list(circuit.elements.values()))])
    return junction_count, inductor_count, capacitor_count


# TODO: Generalize codename to account for element ordering
# (ex. for N=4, JJJL and JJLJ should be distinct)
def lookup_codename(num_junctions, num_inductors):
    if num_inductors == 0 and num_junctions == 2:
        return "JJ"
    if num_inductors == 1 and num_junctions == 1:
        return "JL"
    if num_inductors == 0 and num_junctions == 3:
        return "JJJ"
    if num_inductors == 1 and num_junctions == 2:
        return "JJL"
    if num_inductors == 2 and num_junctions == 1:
        return "JLL"


def code_to_codename(circuit_code):
    if circuit_code == "JJ":
        return "Transmon"
    if circuit_code == "JL":
        return "Fluxonium"
    return circuit_code


def clamp_gradient(element, epsilon):
  max = torch.squeeze(torch.Tensor([epsilon, ]))
  max = max.double()
  element._value.grad = torch.minimum(max, element._value.grad)
  element._value.grad = torch.maximum(-max, element._value.grad)


def save_results(loss_record, metric_record, circuit_code, run_id, prefix=""):
    save_records = {"loss": loss_record, "metrics": metric_record}
    if prefix != "":
        prefix += '_'
    for record_type, record in save_records.items():
        save_url = f'{RESULTS_DIR}/{prefix}{record_type}_record_{circuit_code}_{run_id}.pickle'
        save_file = open(save_url, 'wb')
        pickle.dump(record, save_file)
        save_file.close()

def set_params(circuit: Circuit, params: torch.Tensor) -> None:
    for i, element in enumerate(circuit._parameters.keys()):
        element._value = params[i].clone().detach().requires_grad_(True)

    circuit.update()

def get_grad(circuit: Circuit) -> torch.Tensor:

    grad_list = []

    for val in circuit._parameters.values():
        grad_list.append(val.grad)

    if None in grad_list:
        return grad_list

    return torch.stack(grad_list)

def set_grad_zero(circuit: Circuit) -> None:

    for key in circuit._parameters.keys():
        circuit._parameters[key].grad = None

def get_optimal_key(loss_record, code=None):
  optimal_loss = 1e100
  optimal_key = None

  for circuit, circuit_code, l in loss_record.keys():
    key = (circuit, circuit_code, 'total_loss')
    if len(loss_record[key]) == 0:
        continue
    loss = loss_record[key][-1]
    if loss < optimal_loss and (code in key or code is None):
        optimal_loss = loss
        optimal_key = key

  return optimal_key<|MERGE_RESOLUTION|>--- conflicted
+++ resolved
@@ -86,23 +86,17 @@
     # new_circuit = copy(circuit)
     new_loop = Loop()
     new_loop.set_flux(flux_point + delta)
-<<<<<<< HEAD
-    new_circuit.loops[0] = new_loop
-    _, _ = new_circuit.diag(len(circuit.efreqs))
-    f_delta = new_circuit.efreqs[1] - new_circuit.efreqs[0]
+    test_circuit.loops[0] = new_loop
+    test_circuit.diag(len(circuit.efreqs))
+    f_delta = test_circuit.efreqs[1] - test_circuit.efreqs[0]
+    test_circuit.loops[0].set_flux(flux_point)
 
     if get_optim_mode():
         S = torch.abs((f_delta - f_0) / f_0)
     else:
         S = np.abs((f_delta - f_0) / f_0)
-=======
-    test_circuit.loops[0] = new_loop
-    test_circuit.diag(len(circuit.efreqs))
-    f_delta = test_circuit.efreqs[1] - test_circuit.efreqs[0]
-    test_circuit.loops[0].set_flux(flux_point)
->>>>>>> 6564f072
-
-    return torch.abs((f_delta - f_0) / f_0)
+
+    return S
 
 
 def get_reshaped_eigvec(
